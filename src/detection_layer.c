#include "detection_layer.h"
#include "activations.h"
#include "softmax_layer.h"
#include "blas.h"
#include "box.h"
#include "cuda.h"
#include "utils.h"

#include <stdio.h>
#include <assert.h>
#include <string.h>
#include <stdlib.h>

detection_layer make_detection_layer(int batch, int inputs, int n, int side, int classes, int coords, int rescore)
{
    detection_layer l = {0};
    l.type = DETECTION;

    l.n = n;
    l.batch = batch;
    l.inputs = inputs;
    l.classes = classes;
    l.coords = coords;
    l.rescore = rescore;
    l.side = side;
    l.w = side;
    l.h = side;
    assert(side*side*((1 + l.coords)*l.n + l.classes) == inputs);
    l.cost = calloc(1, sizeof(float));
    l.outputs = l.inputs;
    l.truths = l.side*l.side*(1+l.coords+l.classes);
    l.output = calloc(batch*l.outputs, sizeof(float));
    l.delta = calloc(batch*l.outputs, sizeof(float));

    l.forward = forward_detection_layer;
    l.backward = backward_detection_layer;
#ifdef GPU
    l.forward_gpu = forward_detection_layer_gpu;
    l.backward_gpu = backward_detection_layer_gpu;
    l.output_gpu = cuda_make_array(l.output, batch*l.outputs);
    l.delta_gpu = cuda_make_array(l.delta, batch*l.outputs);
#endif

    fprintf(stderr, "Detection Layer\n");
    srand(0);

    return l;
}

void forward_detection_layer(const detection_layer l, network net)
{
    int locations = l.side*l.side;
    int i,j;
    memcpy(l.output, net.input, l.outputs*l.batch*sizeof(float));
    //if(l.reorg) reorg(l.output, l.w*l.h, size*l.n, l.batch, 1);
    int b;
    if (l.softmax){
        for(b = 0; b < l.batch; ++b){
            int index = b*l.inputs;
            for (i = 0; i < locations; ++i) {
                int offset = i*l.classes;
                softmax(l.output + index + offset, l.classes, 1, 1,
                        l.output + index + offset);
            }
        }
    }
    if(net.train){
        float avg_iou = 0;
        float avg_cat = 0;
        float avg_allcat = 0;
        float avg_obj = 0;
        float avg_anyobj = 0;
        int count = 0;
        *(l.cost) = 0;
        int size = l.inputs * l.batch;
        memset(l.delta, 0, size * sizeof(float));
        for (b = 0; b < l.batch; ++b){
            int index = b*l.inputs;
            for (i = 0; i < locations; ++i) {
                int truth_index = (b*locations + i)*(1+l.coords+l.classes);
                int is_obj = net.truth[truth_index];
                for (j = 0; j < l.n; ++j) {
                    int p_index = index + locations*l.classes + i*l.n + j;
                    l.delta[p_index] = l.noobject_scale*(0 - l.output[p_index]);
                    *(l.cost) += l.noobject_scale*pow(l.output[p_index], 2);
                    avg_anyobj += l.output[p_index];
                }

                int best_index = -1;
                float best_iou = 0;
                float best_rmse = 20;

                if (!is_obj){
                    continue;
                }

                int class_index = index + i*l.classes;
                for(j = 0; j < l.classes; ++j) {
                    l.delta[class_index+j] = l.class_scale * (net.truth[truth_index+1+j] - l.output[class_index+j]);
                    *(l.cost) += l.class_scale * pow(net.truth[truth_index+1+j] - l.output[class_index+j], 2);
                    if(net.truth[truth_index + 1 + j]) avg_cat += l.output[class_index+j];
                    avg_allcat += l.output[class_index+j];
                }

                box truth = float_to_box(net.truth + truth_index + 1 + l.classes, 1);
                truth.x /= l.side;
                truth.y /= l.side;

                for(j = 0; j < l.n; ++j){
                    int box_index = index + locations*(l.classes + l.n) + (i*l.n + j) * l.coords;
                    box out = float_to_box(l.output + box_index, 1);
                    out.x /= l.side;
                    out.y /= l.side;

                    if (l.sqrt){
                        out.w = out.w*out.w;
                        out.h = out.h*out.h;
                    }

                    float iou  = box_iou(out, truth);
                    //iou = 0;
                    float rmse = box_rmse(out, truth);
                    if(best_iou > 0 || iou > 0){
                        if(iou > best_iou){
                            best_iou = iou;
                            best_index = j;
                        }
                    }else{
                        if(rmse < best_rmse){
                            best_rmse = rmse;
                            best_index = j;
                        }
                    }
                }

                if(l.forced){
                    if(truth.w*truth.h < .1){
                        best_index = 1;
                    }else{
                        best_index = 0;
                    }
                }
                if(l.random && *(net.seen) < 64000){
                    best_index = rand()%l.n;
                }

                int box_index = index + locations*(l.classes + l.n) + (i*l.n + best_index) * l.coords;
                int tbox_index = truth_index + 1 + l.classes;

                box out = float_to_box(l.output + box_index, 1);
                out.x /= l.side;
                out.y /= l.side;
                if (l.sqrt) {
                    out.w = out.w*out.w;
                    out.h = out.h*out.h;
                }
                float iou  = box_iou(out, truth);

                //printf("%d,", best_index);
                int p_index = index + locations*l.classes + i*l.n + best_index;
                *(l.cost) -= l.noobject_scale * pow(l.output[p_index], 2);
                *(l.cost) += l.object_scale * pow(1-l.output[p_index], 2);
                avg_obj += l.output[p_index];
                l.delta[p_index] = l.object_scale * (1.-l.output[p_index]);

                if(l.rescore){
                    l.delta[p_index] = l.object_scale * (iou - l.output[p_index]);
                }

                l.delta[box_index+0] = l.coord_scale*(net.truth[tbox_index + 0] - l.output[box_index + 0]);
                l.delta[box_index+1] = l.coord_scale*(net.truth[tbox_index + 1] - l.output[box_index + 1]);
                l.delta[box_index+2] = l.coord_scale*(net.truth[tbox_index + 2] - l.output[box_index + 2]);
                l.delta[box_index+3] = l.coord_scale*(net.truth[tbox_index + 3] - l.output[box_index + 3]);
                if(l.sqrt){
                    l.delta[box_index+2] = l.coord_scale*(sqrt(net.truth[tbox_index + 2]) - l.output[box_index + 2]);
                    l.delta[box_index+3] = l.coord_scale*(sqrt(net.truth[tbox_index + 3]) - l.output[box_index + 3]);
                }

                *(l.cost) += pow(1-iou, 2);
                avg_iou += iou;
                ++count;
            }
        }

        if(0){
            float *costs = calloc(l.batch*locations*l.n, sizeof(float));
            for (b = 0; b < l.batch; ++b) {
                int index = b*l.inputs;
                for (i = 0; i < locations; ++i) {
                    for (j = 0; j < l.n; ++j) {
                        int p_index = index + locations*l.classes + i*l.n + j;
                        costs[b*locations*l.n + i*l.n + j] = l.delta[p_index]*l.delta[p_index];
                    }
                }
            }
            int indexes[100];
            top_k(costs, l.batch*locations*l.n, 100, indexes);
            float cutoff = costs[indexes[99]];
            for (b = 0; b < l.batch; ++b) {
                int index = b*l.inputs;
                for (i = 0; i < locations; ++i) {
                    for (j = 0; j < l.n; ++j) {
                        int p_index = index + locations*l.classes + i*l.n + j;
                        if (l.delta[p_index]*l.delta[p_index] < cutoff) l.delta[p_index] = 0;
                    }
                }
            }
            free(costs);
        }


        *(l.cost) = pow(mag_array(l.delta, l.outputs * l.batch), 2);


        printf("Detection Avg IOU: %f, Pos Cat: %f, All Cat: %f, Pos Obj: %f, Any Obj: %f, count: %d\n", avg_iou/count, avg_cat/count, avg_allcat/(count*l.classes), avg_obj/count, avg_anyobj/(l.batch*locations*l.n), count);
        //if(l.reorg) reorg(l.delta, l.w*l.h, size*l.n, l.batch, 0);
    }
}

void backward_detection_layer(const detection_layer l, network net)
{
    axpy_cpu(l.batch*l.inputs, 1, l.delta, 1, net.delta, 1);
}

void get_detection_detections(layer l, int w, int h, float thresh, detection *dets)
{
    int i,j,n;
    float *predictions = l.output;
    //int per_cell = 5*num+classes;
    for (i = 0; i < l.side*l.side; ++i){
        int row = i / l.side;
        int col = i % l.side;
        for(n = 0; n < l.n; ++n){
            int index = i*l.n + n;
            int p_index = l.side*l.side*l.classes + i*l.n + n;
            float scale = predictions[p_index];
            int box_index = l.side*l.side*(l.classes + l.n) + (i*l.n + n)*4;
            box b;
            b.x = (predictions[box_index + 0] + col) / l.side * w;
            b.y = (predictions[box_index + 1] + row) / l.side * h;
            b.w = pow(predictions[box_index + 2], (l.sqrt?2:1)) * w;
            b.h = pow(predictions[box_index + 3], (l.sqrt?2:1)) * h;
            dets[index].bbox = b;
            dets[index].objectness = scale;
            for(j = 0; j < l.classes; ++j){
                int class_index = i*l.classes;
                float prob = scale*predictions[class_index+j];
                dets[index].prob[j] = (prob > thresh) ? prob : 0;
            }
        }
    }
}

#ifdef GPU

void forward_detection_layer_gpu(const detection_layer l, network net)
{
    if(!net.train){
        copy_gpu(l.batch*l.inputs, net.input_gpu, 1, l.output_gpu, 1);
        return;
    }

<<<<<<< HEAD
    //float *in_cpu = calloc(l.batch*l.inputs, sizeof(float));
    //float *truth_cpu = 0;

=======
>>>>>>> 81529387
    cuda_pull_array(net.input_gpu, net.input, l.batch*l.inputs);
    forward_detection_layer(l, net);
    cuda_push_array(l.output_gpu, l.output, l.batch*l.outputs);
    cuda_push_array(l.delta_gpu, l.delta, l.batch*l.inputs);
}

void backward_detection_layer_gpu(detection_layer l, network net)
{
    axpy_gpu(l.batch*l.inputs, 1, l.delta_gpu, 1, net.delta_gpu, 1);
    //copy_gpu(l.batch*l.inputs, l.delta_gpu, 1, net.delta_gpu, 1);
}
#endif
<|MERGE_RESOLUTION|>--- conflicted
+++ resolved
@@ -260,12 +260,6 @@
         return;
     }
 
-<<<<<<< HEAD
-    //float *in_cpu = calloc(l.batch*l.inputs, sizeof(float));
-    //float *truth_cpu = 0;
-
-=======
->>>>>>> 81529387
     cuda_pull_array(net.input_gpu, net.input, l.batch*l.inputs);
     forward_detection_layer(l, net);
     cuda_push_array(l.output_gpu, l.output, l.batch*l.outputs);
